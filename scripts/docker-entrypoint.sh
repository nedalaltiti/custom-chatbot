--- conflicted
+++ resolved
@@ -1,12 +1,6 @@
 #!/bin/bash
 set -e
 
-<<<<<<< HEAD
-INSTANCE=${APP_INSTANCE:-jo}
-PORT=${PORT:-3978}
-HOST=${HOST:-postgres}
-PORT=${PORT:-5432}
-=======
 # Function to detect and fix AWS credentials format
 fix_aws_credentials() {
     echo "[ENTRYPOINT] Checking AWS credentials format..."
@@ -33,7 +27,6 @@
         echo "[ENTRYPOINT] WARNING: AWS_ACCESS_KEY_ID format may be incorrect"
     fi
 }
->>>>>>> 9cbfd55f
 
 echo "[ENTRYPOINT] Starting HR Teams Bot instance: ${APP_INSTANCE} on port: ${PORT}"
 echo "[ENTRYPOINT] USE_AWS_SECRETS: ${USE_AWS_SECRETS}"
